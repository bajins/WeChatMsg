import os.path
import random
import sqlite3
import threading
import traceback
from pprint import pprint

from app.log import logger

db_path = "./app/Database/Msg/MSG.db"
lock = threading.Lock()


def is_database_exist():
    return os.path.exists(db_path)


def singleton(cls):
    _instance = {}

    def inner():
        if cls not in _instance:
            _instance[cls] = cls()
        return _instance[cls]

    return inner


class MsgType:
    TEXT = 1
    IMAGE = 3
    EMOJI = 47


class Msg:
    def __init__(self):
        self.DB = None
        self.cursor = None
        self.open_flag = False
        self.init_database()

    def init_database(self, path=None):
        global db_path
        if not self.open_flag:
            if path:
                db_path = path
            if os.path.exists(db_path):
                self.DB = sqlite3.connect(db_path, check_same_thread=False)
                # '''创建游标'''
                self.cursor = self.DB.cursor()
                self.open_flag = True
                if lock.locked():
                    lock.release()

    def get_messages(self, username_):
        if not self.open_flag:
            return None
        sql = '''
            select localId,TalkerId,Type,SubType,IsSender,CreateTime,Status,StrContent,strftime('%Y-%m-%d %H:%M:%S',CreateTime,'unixepoch','localtime') as StrTime,MsgSvrID
            from MSG
            where StrTalker=?
            order by CreateTime
        '''
        try:
            lock.acquire(True)
            self.cursor.execute(sql, [username_])
            result = self.cursor.fetchall()
        finally:
            lock.release()
        result.sort(key=lambda x: x[5])
        return result

    def get_messages_all(self):
        sql = '''
            select localId,TalkerId,Type,SubType,IsSender,CreateTime,Status,StrContent,strftime('%Y-%m-%d %H:%M:%S',CreateTime,'unixepoch','localtime') as StrTime,MsgSvrID,BytesExtra,StrTalker,Reserved1
            from MSG
            order by CreateTime
        '''
        if not self.open_flag:
            return None
        try:
            lock.acquire(True)
            self.cursor.execute(sql)
            result = self.cursor.fetchall()
        finally:
            lock.release()
        result.sort(key=lambda x: x[5])
        return result

    def get_messages_length(self):
        sql = '''
            select count(*)
            from MSG
        '''
        if not self.open_flag:
            return None
        try:
            lock.acquire(True)
            self.cursor.execute(sql)
            result = self.cursor.fetchone()
        except Exception as e:
            result = None
        finally:
            lock.release()
        return result[0]

    def get_message_by_num(self, username_, local_id):
        sql = '''
                select localId,TalkerId,Type,SubType,IsSender,CreateTime,Status,StrContent,strftime('%Y-%m-%d %H:%M:%S',CreateTime,'unixepoch','localtime') as StrTime
                from MSG
                where StrTalker = ? and localId < ?
                order by CreateTime desc 
                limit 10
            '''
        result = None
        if not self.open_flag:
            return None
        try:
            lock.acquire(True)
            self.cursor.execute(sql, [username_, local_id])
            result = self.cursor.fetchall()
        except sqlite3.DatabaseError:
            logger.error(f'{traceback.format_exc()}\n数据库损坏请删除msg文件夹重试')
        finally:
            lock.release()
        # result.sort(key=lambda x: x[5])
        return result

    def get_messages_by_type(self, username_, type_):
        if not self.open_flag:
            return None
        sql = '''
            select localId,TalkerId,Type,SubType,IsSender,CreateTime,Status,StrContent,strftime('%Y-%m-%d %H:%M:%S',CreateTime,'unixepoch','localtime') as StrTime,MsgSvrID
            from MSG
            where StrTalker=? and Type=?
            order by CreateTime
        '''
        try:
            lock.acquire(True)
            self.cursor.execute(sql, [username_, type_])
            result = self.cursor.fetchall()
        finally:
            lock.release()
        return result

    def get_messages_by_keyword(self, username_, keyword, num=5, max_len=10):
        if not self.open_flag:
            return None
        sql = '''
            select localId,TalkerId,Type,SubType,IsSender,CreateTime,Status,StrContent,strftime('%Y-%m-%d %H:%M:%S',CreateTime,'unixepoch','localtime') as StrTime,MsgSvrID
            from MSG
            where StrTalker=? and Type=1 and LENGTH(StrContent)<? and StrContent like ?
            order by CreateTime desc
        '''
        temp = []
        try:
            lock.acquire(True)
            self.cursor.execute(sql, [username_, max_len, f'%{keyword}%'])
            messages = self.cursor.fetchall()
        finally:
            lock.release()
        if len(messages) > 5:
            messages = random.sample(messages, num)
        try:
            lock.acquire(True)
            for msg in messages:
                local_id = msg[0]
                is_send = msg[4]
                sql = '''
                    select localId,TalkerId,Type,SubType,IsSender,CreateTime,Status,StrContent,strftime('%Y-%m-%d %H:%M:%S',CreateTime,'unixepoch','localtime') as StrTime,MsgSvrID
                    from MSG
                    where localId > ? and StrTalker=? and Type=1 and IsSender=?
                    limit 1
                '''
                self.cursor.execute(sql, [local_id, username_, 1 - is_send])
                temp.append((msg, self.cursor.fetchone()))
        finally:
            lock.release()
        res = []
        for dialog in temp:
            msg1 = dialog[0]
            msg2 = dialog[1]
            res.append((
                (msg1[4], msg1[5], msg1[7].split(keyword), msg1[8]),
                (msg2[4], msg2[5], msg2[7], msg2[8])
            ))

        return res

    def get_messages_by_days(self, username_, year_='2023'):
        sql = '''
            SELECT strftime('%Y-%m-%d',CreateTime,'unixepoch','localtime') as days,count(MsgSvrID)
            from MSG
            where StrTalker = ? and strftime('%Y',CreateTime,'unixepoch','localtime') = ?
            group by days
        '''
        result = None
        if not self.open_flag:
            return None
        try:
            lock.acquire(True)
            self.cursor.execute(sql, [username_, year_])
            result = self.cursor.fetchall()
        finally:
            lock.release()
        return result

    def get_messages_by_month(self, username_, year_='2023'):
        sql = '''
                SELECT strftime('%Y-%m',CreateTime,'unixepoch','localtime') as days,count(MsgSvrID)
                from MSG
                where StrTalker = ? and strftime('%Y',CreateTime,'unixepoch','localtime') = ?
                group by days
            '''
        result = None
        if not self.open_flag:
            return None
        try:
            lock.acquire(True)
            self.cursor.execute(sql, [username_, year_])
            result = self.cursor.fetchall()
        except sqlite3.DatabaseError:
            logger.error(f'{traceback.format_exc()}\n数据库损坏请删除msg文件夹重试')
        finally:
            lock.release()
        # result.sort(key=lambda x: x[5])
        return result
<<<<<<< HEAD
=======
    
    def get_messages_by_hour(self, username_, year_='2023'):
        sql = '''
                SELECT strftime('%H:00',CreateTime,'unixepoch','localtime') as hours,count(MsgSvrID)
                from MSG
                where StrTalker = ? and strftime('%Y',CreateTime,'unixepoch','localtime') = ?
                group by hours
            '''
        result = None
        if not self.open_flag:
            return None
        try:
            lock.acquire(True)
            self.cursor.execute(sql, [username_, year_])
            result = self.cursor.fetchall()
        except sqlite3.DatabaseError:
            logger.error(f'{traceback.format_exc()}\n数据库损坏请删除msg文件夹重试')
        finally:
            lock.release()
        # result.sort(key=lambda x: x[5])
        return result
>>>>>>> 82f25758

    def get_first_time_of_message(self, username_):
        if not self.open_flag:
            return None
        sql = '''
            select StrContent,strftime('%Y-%m-%d %H:%M:%S',CreateTime,'unixepoch','localtime') as StrTime
            from MSG
            where StrTalker=?
            order by CreateTime
            limit 1
        '''
        try:
            lock.acquire(True)
            self.cursor.execute(sql, [username_])
            result = self.cursor.fetchone()
        finally:
            lock.release()
        return result

    def close(self):
        if self.open_flag:
            try:
                lock.acquire(True)
                self.open_flag = False
                self.DB.close()
            finally:
                lock.release()

    def __del__(self):
        self.close()


if __name__ == '__main__':
    db_path = "./Msg/MSG.db"
    msg = Msg()
    msg.init_database()
    result = msg.get_message_by_num('wxid_0o18ef858vnu22', 9999999)
    print(result)
    print(result[-1][0])
    local_id = result[-1][0]
    wxid = 'wxid_0o18ef858vnu22'
    pprint(msg.get_message_by_num('wxid_0o18ef858vnu22', local_id))
    print(msg.get_messages_by_keyword(wxid, '干嘛'))
    pprint(msg.get_messages_by_keyword(wxid, '干嘛')[0])
    print(msg.get_first_time_of_message('wxid_0o18ef858vnu22'))<|MERGE_RESOLUTION|>--- conflicted
+++ resolved
@@ -225,9 +225,7 @@
             lock.release()
         # result.sort(key=lambda x: x[5])
         return result
-<<<<<<< HEAD
-=======
-    
+
     def get_messages_by_hour(self, username_, year_='2023'):
         sql = '''
                 SELECT strftime('%H:00',CreateTime,'unixepoch','localtime') as hours,count(MsgSvrID)
@@ -248,7 +246,6 @@
             lock.release()
         # result.sort(key=lambda x: x[5])
         return result
->>>>>>> 82f25758
 
     def get_first_time_of_message(self, username_):
         if not self.open_flag:
